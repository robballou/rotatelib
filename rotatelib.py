"""
Module for assisting in querying the file system and databases for backups to rotate

Currently can parse the following date formats in file names:

- YYYY-MM-DDTHHMM-Z
- YYYYMMDD

Example usage:

>>> import datetime
>>> import rotatelib
>>> rotatelib.list_archives(directory='/backups/', before=datetime.timedelta(1))
...
>>> items = rotatelib.list_archives(directory='/backups/', before=datetime.datetime(2009, 6, 20))
>>> rotatelib.remove_items(items)

Can also handle database connections:

>>> import datetime
>>> import rotatelib
>>> import MySQLdb
>>> db = MySQLdb.connect('localhost', 'user', 'password', 'my_database')
>>> items = rotatelib.list_backup_tables(db=db, before=datetime.timedelta(5))
>>> rotatelib.remove_items(db=db, items)

And now S3 connections, if you have the boto library installed:

>>> import datetime
>>> import rotatelib
>>> rotatelib.list_archives(s3bucket='mybucket', directory='/backups/', before=datetime.timedelta(1))
...
>>> items = rotatelib.list_archives(s3bucket='mybucket', directory='/backups/', before=datetime.datetime(2009, 6, 20))
>>> rotatelib.remove_items(items=items, s3bucket='mybucket')

For S3 connections to work, you'll need the AWS_SECRET_ACCESS_KEY and AWS_ACCESS_KEY_ID variables set in your
environment or you'll need to pass those as keyword arguments to list_archives or remove_items.

"""
__author__ = 'Rob Ballou (rob.ballou@gmail.com)'
<<<<<<< HEAD
__version__ = '0.5'
=======
__version__ = '0.2'
>>>>>>> 00faa3ec
__license__ = 'MIT'

import collections
import optparse
import re
import datetime
import os

try:
    from boto.s3.connection import S3Connection
except ImportError, e:
    pass

def connect_to_s3(aws_access_key_id, aws_secret_access_key):
    """
    Connect to the S3 account
    
    Using the boto library, we'll connect to the S3 account. If aws_access_key_id and
    aws_secret_access_key are None, we'll check out the environment variables. If no
    authentication information is found, you'll get an Exception.
    """
    if not aws_secret_access_key and not os.environ['AWS_SECRET_ACCESS_KEY']:
        raise Exception('The AWS_SECRET_ACCESS_KEY was not set. Either set this environment variable or pass it as aws_secret_access_key')
    if not aws_access_key_id and not os.environ['AWS_ACCESS_KEY_ID']:
        raise Exception('The AWS_ACCESS_KEY_ID was not set. Either set this environment variable or pass it as aws_access_key_id')
    if not aws_access_key_id:
        aws_access_key_id = os.environ['AWS_ACCESS_KEY_ID']
    if not aws_secret_access_key:
        aws_secret_access_key = os.environ['AWS_SECRET_ACCESS_KEY']
    return S3Connection(aws_access_key_id, aws_secret_access_key)

def is_archive(fn):
    """
    Determines if the requested filename is an archive or not. See parse_name()
    
    Returns True/False
    """
    extensions = ['.gz', '.bz2', '.zip', '.tgz']
    try:
        fn = fn.key
    except:
        pass
    basename, extension = os.path.splitext(fn)
    if extension in extensions:
        return True
    return False

def is_backup_table(table):
    """
    Determines if the table name is an archive or not. See parse_name()
    
    Returns True/False
    """
    try:
        parsed = parse_name(table)
    except Exception, e:
        raise Exception('Could not parse the table name <%s>: %s' % (table, e))
    return parsed['date'] != None

def is_log(fn):
    """
    Determines if the requested filename is an archive or not
    
    Returns True/False
    """
    extensions = ['.log']
    basename, extension = os.path.splitext(fn)
    if extension in extensions:
        return True
    return False

def parse_name(fn):
    """
    Figure out if the given filename has a date portion or not. This returns a dictionary with the 
    name of the item and the date, if applicable.
    """
    try:
        fn = fn.key
    except:
        pass
    item = {'name': fn, 'date': None}
    # check YYYY-MM-DDTHHMM-Z
    if re.search(r'(\d{4})-(\d{2})-(\d{2})T(\d{2})(\d{2})?-?(\d{4})?', fn):
        result = re.findall(r'(\d{4})-(\d{2})-(\d{2})T(\d{2})(\d{2})?-?(\d{4})?', fn)[0]
        minute = 0
        if result[4]:
            minute = int(result[4])
        item['date'] = datetime.datetime(int(result[0]), int(result[1]), int(result[2]), int(result[3]), minute)
    # check YYYYMMDD
    elif re.search(r'(\d{4})(\d{2})(\d{2})', fn):
        result = re.findall(r'(\d{4})(\d{2})(\d{2})', fn)[0]
        item['date'] = datetime.datetime(int(result[0]), int(result[1]), int(result[2]))
    return item

def list_archives(directory='./', items=None, s3bucket=None, aws_access_key_id=None, aws_secret_access_key=None, **kwargs):
    """
    List all of the archive files in the directory that meet the criteria (see meets_criteria()). This also 
    supports S3 connections (see connect_to_s3()).
    
    If `directory` is used without `s3bucket`, then we'll use that as the directory to search for
    archives.
    
    If `s3bucket` is used, we'll connect to the S3 account/bucket to look for items. If used in
    conjuction with `directory`, that will be used as the file prefix.
    
    See meets_criteria() for list of kwargs that can be used to limit the results.
    """

    if not items:
        if not s3bucket:
            # regular file system request
            items = os.listdir(directory)
        else:
            # s3 request
            try:
                s3 = connect_to_s3(aws_access_key_id, aws_secret_access_key)
                bucket = s3.get_bucket(s3bucket)
                if directory == './': directory = ''
                items = [item for item in bucket.list(directory)]
            except NameError, e:
                raise Exception('To use the S3 library, you must have the boto python library')
            
    items = [archive for archive in items if is_archive(archive) and meets_criteria(directory, archive, **kwargs)]
    return items

def list_backup_tables(db, db_type=None, **kwargs):
    """
    Find backed up tables in the database
    
    The `db` param should be the database object for the database type. By default we assume that this is
    a MySQL database, but we also support sqlite. To trigger for a different database type, just specify
    the `db_type` argument.
    
    See meets_criteria() for list of kwargs that can be used to limit the results.
    """
    cur = db.cursor()
    tables = None
    if db_type == 'mysql' or db_type == None:
        try:
            cur.execute('SHOW TABLES')
            tables = [table[0] for table in cur.fetchall()]
        except Exception, e:
            pass
    if not tables and (db_type in ['sqlite', 'sqlite3'] or db_type == None):
        try:
            cur.execute('''SELECT * FROM sqlite_master WHERE type='table' ''')
            tables = [table[1] for table in cur.fetchall()]
        except Exception, e:
            raise e
    
    if not tables: raise Exception('Could not figure out the database type or get a list of tables')
    
    backup_tables = [table for table in tables if is_backup_table(table) and meets_criteria(db, table, **kwargs)]
    return backup_tables

def list_logs(directory='./', items=None, s3bucket=None, aws_access_key_id=None, aws_secret_access_key=None, **kwargs):
    """
    List all of the log files in the directory that meet the criteria.
    
    This method is the same as list_archives except that it will only look at things that meet the is_log
    method. This also supports S3 connections (see connect_to_s3()).
    
    See meets_criteria() for list of kwargs that can be used to limit the results.
    """
    if not items:
        if not s3bucket:
            # regular file system request
            items = os.listdir(directory)
        else:
            # s3 request
            try:
                s3 = connect_to_s3(aws_access_key_id, aws_secret_access_key)
                bucket = s3.get_bucket(s3bucket)
                if directory == './': directory = ''
                items = [item for item in bucket.list(directory)]
            except NameError, e:
                raise Exception('To use the S3 library, you must have the boto python library')
    items = [archive for archive in items if is_log(archive) and meets_criteria(directory, archive, **kwargs)]
    return items

def _make_list(item):
    if not isinstance(item, collections.Iterable):
        item = [item]
    return item

def meets_criteria(directory, filename, **kwargs):
    """
    Check the filename to see if it meets the criteria for this query.
    
    Note: the has_date criteria is "on" by default. So if you don't specify that as "off" then
    this will only pass items that have a date in the filename!
    
    Current criteria:
        after
        before
        day
        exceot_day
        except_hour
        has_date
        hour
        pattern (regex)
    """
    try:
        filename = filename.key
    except:
        pass
    name = parse_name(filename)
    if ((kwargs.has_key('has_date') and kwargs['has_date'] == True) or not kwargs.has_key('has_date')) and not name['date']:
        return False
    if kwargs.has_key('pattern'):
        if not re.match(kwargs['pattern'], filename):
            return False
    if name['date']:
        if kwargs.has_key('before'):
            # check if this is a timedelta object
            try:
                if kwargs['before'].days:
                    kwargs['before'] = datetime.datetime.today() - kwargs['before']
            except AttributeError, e:
                pass
            if name['date'] > kwargs['before']:
                return False
        if kwargs.has_key('after'):
            try:
                if kwargs['after'].days:
                    kwargs['after'] = datetime.datetime.today() - kwargs['after']
            except AttributeError, e:
                pass
            if name['date'] < kwargs['after']:
                return False
        if kwargs.has_key('hour'):
            kwargs['hour'] = _make_list(kwargs['hour'])
            # ignore any hour besides the requested one
            if name['date'].hour not in kwargs['hour']:
                return False
        if kwargs.has_key('except_hour'):
            kwargs['except_hour'] = _make_list(kwargs['except_hour'])
            # ignore the specified hour
            if name['date'].hour in kwargs['except_hour']:
                return False
        if kwargs.has_key('day'):
            kwargs['day'] = _make_list(kwargs['day'])
            # ignore any day besides the requested on
            if name['date'].day not in kwargs['day']:
                return False
        if kwargs.has_key('except_day'):
            kwargs['except_day'] = _make_list(kwargs['except_day'])
            # ignore any day besides the requested on
            if name['date'].day in kwargs['except_day']:
                return False
    return True

def remove_items(directory='./', items=None, db=None, s3bucket=None, aws_access_key_id=None, aws_secret_access_key=None):
    """
    Delete the items in the directory/items list. See connect_to_s3() for information about using this method 
    with S3 accounts.
    """
    if not items: return
    if not db and not s3bucket:
        for item in items:
            this_item = os.path.join(directory, item)
            os.remove(this_item)
    elif not db and s3bucket:
        s3 = connect_to_s3(aws_access_key_id, aws_secret_access_key)
        bucket = s3.get_bucket(s3bucket)
        for item in items:
            bucket.delete_key(item.key)
    else:
        cur = db.cursor()
        for item in items:
            try:
                cur.execute("DROP TABLE %s" % item)
            except Exception, e:
                pass<|MERGE_RESOLUTION|>--- conflicted
+++ resolved
@@ -38,11 +38,7 @@
 
 """
 __author__ = 'Rob Ballou (rob.ballou@gmail.com)'
-<<<<<<< HEAD
 __version__ = '0.5'
-=======
-__version__ = '0.2'
->>>>>>> 00faa3ec
 __license__ = 'MIT'
 
 import collections
